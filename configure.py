#!/usr/bin/env python
#
# Copyright 2001 Google Inc. All Rights Reserved.
#
# Licensed under the Apache License, Version 2.0 (the "License");
# you may not use this file except in compliance with the License.
# You may obtain a copy of the License at
#
#     http://www.apache.org/licenses/LICENSE-2.0
#
# Unless required by applicable law or agreed to in writing, software
# distributed under the License is distributed on an "AS IS" BASIS,
# WITHOUT WARRANTIES OR CONDITIONS OF ANY KIND, either express or implied.
# See the License for the specific language governing permissions and
# limitations under the License.

"""Script that generates the build.ninja for ninja itself.

Projects that use ninja themselves should either write a similar script
or use a meta-build system that supports Ninja output."""

from optparse import OptionParser
import os
import sys
sys.path.insert(0, 'misc')

import ninja_syntax

parser = OptionParser()
platforms = ['linux', 'freebsd', 'mingw', 'windows']
profilers = ['gmon', 'pprof']
parser.add_option('--platform',
                  help='target platform (' + '/'.join(platforms) + ')',
                  choices=platforms)
parser.add_option('--debug', action='store_true',
                  help='enable debugging flags',)
parser.add_option('--profile', metavar='TYPE',
                  choices=['gmon', 'pprof'],
                  help='enable profiling (' + '/'.join(profilers) + ')',)
parser.add_option('--with-gtest', metavar='PATH',
                  help='use gtest built in directory PATH')
(options, args) = parser.parse_args()

platform = options.platform
if platform is None:
    platform = sys.platform
    if platform.startswith('linux'):
        platform = 'linux'
    elif platform.startswith('freebsd'):
        platform = 'freebsd'
    elif platform.startswith('mingw'):
        platform = 'mingw'
    elif platform.startswith('win'):
        platform = 'windows'

BUILD_FILENAME = 'build.ninja'
buildfile = open(BUILD_FILENAME, 'w')
n = ninja_syntax.Writer(buildfile)
n.comment('This file is used to build ninja itself.')
n.comment('It is generated by ' + os.path.basename(__file__) + '.')
n.newline()

n.comment('The arguments passed to configure.py, for rerunning it.')
n.variable('configure_args', ' '.join(sys.argv[1:]))

def src(filename):
    return os.path.join('src', filename)
def built(filename):
    return os.path.join('$builddir', filename)
def doc(filename):
    return os.path.join('doc', filename)
def cxx(name, **kwargs):
    return n.build(built(name + '.o'), 'cxx', src(name + '.cc'), **kwargs)

n.variable('builddir', 'build')

cflags = ['-g', '-Wall', '-Wno-deprecated', '-fno-exceptions',
          '-fvisibility=hidden', '-pipe']
if not options.debug:
    cflags.append('-O2')
ldflags = ['-L$builddir']
libs = []
if platform == 'mingw':
    n.variable('cxx', 'i586-mingw32msvc-c++')
    # "warning: visibility attribute not supported in this
    # configuration; ignored"
    cflags.remove('-fvisibility=hidden')
    cflags.append('-Igtest-1.6.0/include')
    ldflags.append('-Lgtest-1.6.0/lib/.libs')
else:
    n.variable('cxx', os.environ.get('CXX', 'g++'))
    if options.profile == 'gmon':
        cflags.append('-pg')
        ldflags.append('-pg')
    elif options.profile == 'pprof':
        libs.append('-lprofiler')

if 'CFLAGS' in os.environ:
    cflags.append(os.environ['CFLAGS'])
n.variable('cflags', ' '.join(cflags))
if 'LDFLAGS' in os.environ:
    ldflags.append(os.environ['LDFLAGS'])
n.variable('ldflags', ' '.join(ldflags))
n.newline()

n.rule('cxx',
       command='$cxx -MMD -MF $out.d $cflags -c $in -o $out',
       depfile='$out.d',
       description='CXX $out')
n.newline()

ar = 'ar'
if platform == 'mingw':
    ar = 'i586-mingw32msvc-ar'
n.rule('ar',
       command=ar + ' crs $out $in',
       description='AR $out')
n.newline()

n.rule('link',
       command='$cxx $ldflags -o $out $in $libs',
       description='LINK $out')
n.newline()

objs = []

if platform not in ('mingw'):
    n.comment('browse_py.h is used to inline browse.py.')
    n.rule('inline',
           command='src/inline.sh $varname < $in > $out',
           description='INLINE $out')
    n.build(built('browse_py.h'), 'inline', src('browse.py'),
            variables=[('varname', 'kBrowsePy')])
    n.newline()

    n.comment("TODO: this shouldn't need to depend on inline.sh.")
    objs += cxx('browse',
                implicit='src/inline.sh',
                order_only=built('browse_py.h'))
    n.newline()

n.comment('Core source files all build into ninja library.')
for name in ['build', 'build_log', 'clean', 'eval_env', 'graph', 'graphviz',
             'parsers', 'util', 'stat_cache', 'disk_interface', 'state']:
    objs += cxx(name)
if platform == 'mingw':
    objs += cxx('subprocess-win32')
else:
    objs += cxx('subprocess')
ninja_lib = n.build(built('libninja.a'), 'ar', objs)
n.newline()

libs.append('-lninja')

n.comment('Main executable is library plus main() function.')
objs = cxx('ninja')
n.build('ninja', 'link', objs, implicit=ninja_lib,
        variables=[('libs', libs)])
n.newline()

n.comment('Tests all build into ninja_test executable.')

variables = []
test_cflags = None
test_ldflags = None
if options.with_gtest:
    path = options.with_gtest
    test_cflags = cflags + ['-I%s' % os.path.join(path, 'include')]
    test_libs = libs + [os.path.join(path, 'lib/.libs/lib%s.a' % lib)
                        for lib in ['gtest_main', 'gtest']]
else:
    test_libs = libs + ['-lgtest_main', '-lgtest']

objs = []
<<<<<<< HEAD
for name in ['build_test', 'build_log_test', 'graph_test', 'ninja_test',
             'parsers_test', 'subprocess_test', 'util_test', 'clean_test',
             'test']:
    objs += cxx(name, variables=[('cflags', test_cflags)])

=======
for name in ['build_test', 'build_log_test', 'disk_interface_test',
             'graph_test', 'ninja_test', 'parsers_test', 'subprocess_test',
             'util_test', 'clean_test', 'test']:
    objs += cxx(name)
ldflags.append('-lgtest_main -lgtest')
>>>>>>> 7a3dd0d5
if platform != 'mingw':
    libs.append('-lpthread')
n.build('ninja_test', 'link', objs, implicit=ninja_lib,
        variables=[('ldflags', test_ldflags),
                   ('libs', test_libs)])
n.newline()

n.comment('Perftest executable.')
objs = cxx('parser_perftest')
n.build('parser_perftest', 'link', objs, implicit=ninja_lib,
        variables=[('libs', '-L$builddir -lninja')])
n.newline()

n.comment('Generate a graph using the "graph" tool.')
n.rule('gendot',
       command='./ninja -t graph > $out')
n.rule('gengraph',
       command='dot -Tpng $in > $out')
dot = n.build(built('graph.dot'), 'gendot', ['ninja', 'build.ninja'])
n.build('graph.png', 'gengraph', dot)
n.newline()

n.comment('Generate the manual using asciidoc.')
n.rule('asciidoc',
       command='asciidoc -a toc -o $out $in',
       description='ASCIIDOC $in')
manual = n.build(doc('manual.html'), 'asciidoc', doc('manual.asciidoc'))
n.build('manual', 'phony',
        order_only=manual)
n.newline()

n.comment('Generate Doxygen.')
n.rule('doxygen',
       command='doxygen $in',
       description='DOXYGEN $in')
n.variable('doxygen_mainpage_generator',
           src('gen_doxygen_mainpage.sh'))
n.rule('doxygen_mainpage',
       command='$doxygen_mainpage_generator $in > $out',
       description='DOXYGEN_MAINPAGE $out')
mainpage = n.build(built('doxygen_mainpage'), 'doxygen_mainpage',
                   ['README', 'HACKING', 'COPYING'],
                   implicit=['$doxygen_mainpage_generator'])
n.build('doxygen', 'doxygen', doc('doxygen.config'),
        implicit=mainpage)
n.newline()

n.comment('Regenerate build files if build script changes.')
n.rule('configure',
       command='./configure.py $configure_args')
n.build('build.ninja', 'configure',
        implicit=['configure.py', 'misc/ninja_syntax.py'])
n.newline()

n.comment('Build only the main binary by default.')
n.default('ninja')

print 'wrote %s.' % BUILD_FILENAME<|MERGE_RESOLUTION|>--- conflicted
+++ resolved
@@ -172,19 +172,11 @@
     test_libs = libs + ['-lgtest_main', '-lgtest']
 
 objs = []
-<<<<<<< HEAD
-for name in ['build_test', 'build_log_test', 'graph_test', 'ninja_test',
-             'parsers_test', 'subprocess_test', 'util_test', 'clean_test',
-             'test']:
-    objs += cxx(name, variables=[('cflags', test_cflags)])
-
-=======
 for name in ['build_test', 'build_log_test', 'disk_interface_test',
              'graph_test', 'ninja_test', 'parsers_test', 'subprocess_test',
              'util_test', 'clean_test', 'test']:
-    objs += cxx(name)
-ldflags.append('-lgtest_main -lgtest')
->>>>>>> 7a3dd0d5
+    objs += cxx(name, variables=[('cflags', test_cflags)])
+
 if platform != 'mingw':
     libs.append('-lpthread')
 n.build('ninja_test', 'link', objs, implicit=ninja_lib,
